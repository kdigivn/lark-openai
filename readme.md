<p align='center'>
    <img src='https://github.com/ConnectAI-E/Lark-OpenAI/assets/50035229/421327a5-1cf1-46ad-93b1-15c9c9d36490' alt='' width='800'/>
</p>


<details align='center'>
    <summary> 📷 Click to expand the full function of Connect-AI</summary>
    <br>
    <p align='center'>
    <img src='https://github.com/ConnectAI-E/Lark-OpenAI/assets/50035229/b993c610-1c91-40dd-bdcd-85a992c17b74' alt='' width='800'/>
    <img src='https://github.com/ConnectAI-E/Lark-OpenAI/assets/50035229/149f5fda-3fc4-49fa-8132-4825edfece1f' alt='' width='800'/>
    <img src='https://github.com/ConnectAI-E/Lark-OpenAI/assets/50035229/7dae5661-2d4c-4584-934c-747a8c68d3e9' alt='' width='800'/>
    <img src='https://github.com/ConnectAI-E/Lark-OpenAI/assets/50035229/942ffb30-fb48-4de4-a696-e0903a691665' alt='' width='800'/>
    </p>
</details>



<br>

<p align='center'>
   Lark ×（GPT-4 + DALL·E + Whisper）
<br>
<br>
    🚀 Lark OpenAI 🚀
</p>

<p align='center'>
   www.qiniai.com
</p>




<strong align="center">
<samp>

[**English**](./readme.md) · [**简体中文**](./readme_zh.md)· [**繁體中文**](./readme_zh-hk.md) · [**日本語**](./readme_jp.md) · [**Tiếng Việt**](./readme_vi.md)

</samp>
</strong>


## 👻 Feature

🗣 Voice Communication: Private Direct Says with Robots

💬 Multi-topic dialogue: support private and group chat multi-topic discussion, efficient and coherent

🖼 Text graph: supports text graph and graph search

🛖 Scene preset: built-in rich scene list, one-click switch AI role

🎭 Role play: Support scene mode, add fun and creative discussion

🤖 AI mode: Built-in 4 AI modes, feel the wisdom and creativity of AI

🔄 Context preservation: reply dialog to continue the same topic discussion

⏰ Automatic end: timeout automatically end the dialogue, support to clear the discussion history

📝 Rich text card: support rich text card reply, more colorful information

👍 Interactive Feedback: Instant access to robot processing results

🎰 Balance query: obtain token consumption in real time

🔙 History Back to File: Easily Back to File History Dialogue and Continue Topic Discussion🚧

🔒 Administrator mode: built-in administrator mode, use more secure and reliable🚧

🌐 Multi-token load balancing: Optimizing high-frequency call scenarios at the production level

↩️  Support reverse proxy: provide faster and more stable access experience for users in different regions

📚 Interact with Flying Book Documents: Become a Super Assistant for Enterprise Employees🚧

🎥 Topic Content Seconds to PPT: Make Your Report Simpler from Now on🚧

📊 Table Analysis: Easily import flying book tables to improve data analysis efficiency🚧

🍊 Private data training: use the company's product information for GPT secondary training to better meet the individual needs of customers.🚧



## 🌟 Base

- 🍏 The dialogue is based on OpenAI-[GPT4](https://platform.openai.com/account/api-keys) and [Lark](https://www.larksuite.com/)
- 🥒 support [Serverless](https://github.com/serverless-devs/serverless-devs)、[local](https://dashboard.cpolar.com/login)、[Docker](https://www.docker.com/)、[binary package](https://github.com/Leizhenpeng/feishu-chatgpt/releases/)


## 🛵 Development

<<<<<<< HEAD

=======
>>>>>>> c67932e7
<details>
    <summary>Local Development</summary>
<br>

```bash
git clone git@github.com:ConnectAI-E/lark-openai.git
cd feishu-chatgpt/code
```

If your server does not have a public network IP, you can use a reverse proxy.

The server of Flying Book is very slow to access ngrok in China, so it is recommended to use some domestic reverse proxy service providers.

- [cpolar](https://dashboard.cpolar.com/)
- [natapp](https://natapp.cn/)

```bash
# Configure config.yaml
mv config.example.yaml config.yaml

// Testing deployment.
go run ./
cpolar http 9000

//Production deployment
nohup cpolar http 9000 -log=stdout &

//Check server status
https://dashboard.cpolar.com/status

// Take down the service
ps -ef | grep cpolar
kill -9 PID
```

<br>

</details>

<details>
    <summary>Serverless Development</summary>
<br>

```bash
git clone git@github.com:ConnectAI/lark-openai.git
cd feishu-chatgpt/code
```

install [severless](https://docs.serverless-devs.com/serverless-devs/quick_start)tool

```bash
# Configure config.yaml
mv config.example.yaml config.yaml
# install severless cli
npm install @serverless-devs/s -g
```

After the installation is complete, please deploy according to your local environment and the following tutorial`severless`

- local `linux`/`mac os` env

1. Modify the Deployment Region and Deployment Key in 's.yaml'

```
edition: 1.0.0
name: lark-openai
access: "aliyun" #  Modify the custom key name.

vars: # Global variables
region: "cn-hongkong" # Modify the region where the cloud function wants to be deployed.

```

2. One-click deployment

```bash
cd ..
s deploy
```

- local `windows`

1. First open the local `cmd` command prompt tool, run `go env` to check the go environment variable settings on your computer, confirm the following variables and values

```cmd
set GO111MODULE=on
set GOARCH=amd64
set GOOS=linux
set CGO_ENABLED=0
```

If the value is incorrect, such as `set GOOS=windows` on your computer, please run the following command to set the `GOOS` variable value

```cmd
go env -w GOOS=linux
```

2. Modify the deployment region and deployment key in `s.yaml`

```
edition: 1.0.0
name: lark-openai
access: "aliyun" #  Modify the custom key alias

vars: # Global variables
  region: "ap-southeast-1" # Modify the desired deployment region for the cloud functions

```

3. Modify `pre-deploy` in `s.yaml`, remove the ring variable change part before the second step `run`

```
  pre-deploy:
        - run: go mod tidy
          path: ./code
        - run: go build -o
            target/main main.go  # del GO111MODULE=on GOOS=linux GOARCH=amd64 CGO_ENABLED=0
          path: ./code

```

4. One-click deployment

```bash
cd ..
s deploy
```

<br>
</details>

<!-- <details>
    <summary>Railway Deployment </summary>


Just configure environment variables on the platform. The process of deploying this project is as follows:

#### 1. Generate the Railway project

Click the button below to create a corresponding Railway project, which will automatically fork this project to your GitHub account.

[![Deploy on Railway](https://railway.app/button.svg)](https://railway.app/template/10D-TF?referralCode=oMcVS2)

#### 2. Generate the Railway project

In the opened page, configure the environment variables. The description of each variable is shown in the figure below:

<img src='https://user-images.githubusercontent.com/50035229/225005602-88d8678f-9d17-4dc5-8d1e-4abf64fb84fd.png' alt='Railway 环境变量' width='500px'/>

#### 3. deployment project

After filling in the environment variables, click Deploy to complete the deployment of the project. After the deployment is complete, you need to obtain the corresponding domain name for the Feishu robot to access, as shown in the following figure:

<img src='https://user-images.githubusercontent.com/50035229/225006236-57cb3c8a-1b7d-4bfe-9c9b-099cb9179027.png' alt='Railway 域名' width='500px'/>

Uncertainty about success or failure of self-determination，can be passed through the above mentioned area name (https://xxxxxxxx.railway.app/ping)

，The result returned `pong`，The description department succeeded.。

</details> -->

<details>
    <summary>Docker Development</summary>
<br>

```bash
docker build -t lark-openai:latest .
docker run -d --name lark-openai -p 9000:9000 \
--env APP_LANG=en \
--env APP_ID=xxx \
--env APP_SECRET=xxx \
--env APP_ENCRYPT_KEY=xxx \
--env APP_VERIFICATION_TOKEN=xxx \
--env BOT_NAME=chatGpt \
--env OPENAI_KEY="sk-xxx1,sk-xxx2,sk-xxx3" \
--env API_URL="https://api.openai.com" \
--env HTTP_PROXY="" \
feishu-chatgpt:latest
```

<<<<<<< HEAD
notice:
=======
Attention:
>>>>>>> c67932e7

- `APP_LANG` is the language of the Lark bot, for example, `en`,`ja`, `vi`.
- `BOT_NAME` is the name of the Lark bot, for example, `chatGpt`.
- `OPENAI_KEY` is the OpenAI key. If you have multiple keys, separate them with commas, for example, `sk-xxx1,sk-xxx2,sk-xxx3`.
- `HTTP_PROXY` is the proxy address of the host machine, for example, `http://host.docker.internal:7890`. If you don't have a proxy, you can leave this unset.
- `API_URL` is the OpenAI API endpoint address, for example, `https://api.openai.com`. If you don't have a reverse proxy, you can leave this unset.

--- 

To deploy the Azure version

```bash
docker build -t lark-openai:latest .
docker run -d --name lark-openai -p 9000:9000 \
--env APP_LANG=en \
--env APP_ID=xxx \
--env APP_SECRET=xxx \
--env APP_ENCRYPT_KEY=xxx \
--env APP_VERIFICATION_TOKEN=xxx \
--env BOT_NAME=chatGpt \
--env AZURE_ON=true \
--env AZURE_API_VERSION=xxx \
--env AZURE_RESOURCE_NAME=xxx \
--env AZURE_DEPLOYMENT_NAME=xxx \
--env AZURE_OPENAI_TOKEN=xxx \
feishu-chatgpt:latest
```
    
Note:

- `APP_LANG` is the language of the Lark bot, for example, `en`,`ja`, `vi`.
- `BOT_NAME` is the name of the Lark bot, for example, `chatGpt`.
- `AZURE_ON` indicates whether to use Azure. Please set it to `true`.
- `AZURE_API_VERSION` is the Azure API version, for example, `2023-03-15-preview`.
- `AZURE_RESOURCE_NAME` is the Azure resource name, similar to `https://{AZURE_RESOURCE_NAME}.openai.azure.com`.
- `AZURE_DEPLOYMENT_NAME` is the Azure deployment name, similar to `https://{AZURE_RESOURCE_NAME}.openai.azure.com/deployments/{AZURE_DEPLOYMENT_NAME}/chat/completions`.
- `AZURE_OPENAI_TOKEN` is the Azure OpenAI token.

</details>

<details>
    <summary>Docker-Compose Development</summary>
<br>

Edit docker-compose.yaml, configure the corresponding environment variable through environment (or mount the corresponding configuration file through volumes), and then run the following command
```bash
# Build the image
docker compose build

# Start the service
docker compose up -d

# Stop the service
docker compose down
```

Event callback address: http://IP:9000/webhook/event
    
Card callback address: http://IP:9000/webhook/card

</details>


## Detailed configuration steps

<details align='left'>
    <summary> 📸 Click to expand the step-by-step screenshot guide for lark robot configuration</summary>
    <br>
    <p align='center'>
    <img src='https://github.com/ConnectAI-E/Lark-OpenAI/assets/110169811/a2bf0588-0fff-48a7-a253-25d237c37f0e' alt='' width='800'/>
    <img src='https://github.com/ConnectAI-E/Lark-OpenAI/assets/110169811/60b9dc76-3117-42c0-8086-6d5938161127' alt='' width='800'/>
    <img src='https://github.com/ConnectAI-E/Lark-OpenAI/assets/110169811/1f46d819-a063-42fd-bf28-6d31086e1912' alt='' width='800'/>
    <img src='https://github.com/ConnectAI-E/Lark-OpenAI/assets/110169811/47057139-1e09-48da-97ff-86f9021182f0' alt='' width='800'/>
    <img src='https://github.com/ConnectAI-E/Lark-OpenAI/assets/110169811/91dc1b09-664e-4dea-b6b8-ca7a656d1ac4' alt='' width='800'/>
      <img src='https://github.com/ConnectAI-E/Lark-OpenAI/assets/110169811/272bb80c-b9aa-49e2-9411-c0357ca03fe8' alt='' width='800'/>
      <img src='https://github.com/ConnectAI-E/Lark-OpenAI/assets/110169811/aed03155-22cd-446a-96d8-54cfd95e04fb' alt='' width='800'/>
      <img src='https://github.com/ConnectAI-E/Lark-OpenAI/assets/110169811/8f306e96-8767-480f-858f-41623038dbd2' alt='' width='800'/>
      <img src='https://github.com/ConnectAI-E/Lark-OpenAI/assets/110169811/b9a6d27f-f225-4d02-8b05-b8ab4dd55fa5' alt='' width='800'/>
      <img src='https://github.com/ConnectAI-E/Lark-OpenAI/assets/110169811/b2fbe22f-4920-4628-b673-011d036ae4fb' alt='' width='800'/>
      <img src='https://github.com/ConnectAI-E/Lark-OpenAI/assets/110169811/607db6b7-07d2-4307-9ded-9e959bd15fcf' alt='' width='800'/>
      <img src='https://github.com/ConnectAI-E/Lark-OpenAI/assets/110169811/fd8eded1-d248-4552-94d2-21e983d24dcd' alt='' width='800'/>
      <img src='https://github.com/ConnectAI-E/Lark-OpenAI/assets/110169811/4d7b0a16-2871-4472-bd78-78d3989c050d' alt='' width='800'/>
    </p>
</details>


- Get [OpenAI](https://platform.openai.com/account/api-keys) KEY( 🙉 Below are free keys available for everyone to test deployment )
- Create [lark](https://open.larksuit.com/) Bot
    1. Go [Lark Open Platform](https://open.larksuite.com/?lang=en-US) creat app , get APPID and Secret
    2. Go `Features-Bot` , creat bot
    3. Obtain the public address from cpolar, serverless, or Railway, and fill it in the "Event Subscription" section of the Lark bot backend. For example,
   - `http://xxxx.r6.cpolar.top` is the public address exposed by cpolar.
   - `/webhook/event` is the unified application route.
   - The final callback address is `http://xxxx.r6.cpolar.top/webhook/event`.
    4. In the "Bot" section of the Lark bot backend, fill in the request URL for message cards. For example,
   - `http://xxxx.r6.cpolar.top` is the public address exposed by cpolar.
   - `/webhook/card` is the unified application route.
   - The final request URL for message cards is `http://xxxx.r6.cpolar.top/webhook/card`.

    5. In the "Event Subscription" section, search for the three terms: "Bot Join Group," "Receive Messages," and "Messages Read." Check all the permissions behind them.
   Go to the permission management interface, search for "Image," and check "Get and upload image or file resources."
   Finally, the following callback events will be added.
        - im:resource(Read and upload images or other files)
        - im:message
        - im:message.group_at_msg(Read group chat messages mentioning the bot)
        - im:message.group_at_msg:readonly(Obtain group messages mentioning the bot)
        - im:message.p2p_msg(Read private messages sent to the bot)
        - im:message.p2p_msg:readonly(Obtain private messages sent to the bot)
        - im:message:send_as_bot(Send messages as an app)
        - im:chat:readonly(Obtain group information)
        - im:chat(Obtain and update group information)


5. Publish the version and wait for the approval of the enterprise administrator

## Connect-AI More


|       <div style="width:300px">AI</div>        |                            <img width=100> SDK <img width=100>                             |                         Application                          |
| :---------------: | :----------------------------------------------------------: | :----------------------------------------------------------: |
|      🎒OpenAI      |    [Go-OpenAI](https://github.com/ConnectAI-E/Go-OpenAI)     | [🏅Feishu-OpenAI](https://github.com/ConnectAI-E/Feishu-OpenAI), [Lark-OpenAI](https://github.com/ConnectAI-E/Lark-OpenAI), [🏅Feishu-EX-ChatGPT](https://github.com/ConnectAI-E/Feishu-EX-ChatGPT), [Feishu-OpenAI-Stream-Chatbot](https://github.com/ConnectAI-E/Feishu-OpenAI-Stream-Chatbot), [Feishu-OpenAI-Amazing](https://github.com/ConnectAI-E/Feishu-OpenAI-Amazing), [Feishu-Oral-Friend](https://github.com/ConnectAI-E/Feishu-Oral-Friend), [Feishu-OpenAI-Base-Helper](https://github.com/ConnectAI-E/Feishu-OpenAI-Base-Helper), [Feishu-Vector-Knowledge-Management](https://github.com/ConnectAI-E/Feishu-Vector-Knowledge-Management), [Feishu-OpenAI-PDF-Helper](https://github.com/ConnectAI-E/Feishu-OpenAI-PDF-Helper), [🏅Dingtalk-OpenAI](https://github.com/ConnectAI-E/Dingtalk-OpenAI), [Wework-OpenAI](https://github.com/ConnectAI-E/Wework-OpenAI), [WeWork-OpenAI-Node](https://github.com/ConnectAI-E/WeWork-OpenAI-Node), [llmplugin](https://github.com/ConnectAI-E/llmplugin) |
|  🎭 Stablediffusion  |                            ------                            | [🏅Feishu-Stablediffusion](https://github.com/ConnectAI-E/Feishu-Stablediffusion) |
|   🍎 Midjourney    | [Go-Midjourney](https://github.com/ConnectAI-E/Feishu-Midjourney/tree/main/midjourney) | [🏅Feishu-Midjourney](https://github.com/ConnectAI-E/Feishu-Midjourney), [MidJourney-Web](https://github.com/ConnectAI-E/MidJourney-Web), [Dingtalk-Midjourney](https://github.com/ConnectAI-E/Dingtalk-Midjourney) |
|    🍍 文心一言     |    [Go-Wenxin](https://github.com/ConnectAI-E/Go-Wenxin)     | [Feishu-Wenxin](https://github.com/ConnectAI-E/Feishu-Wenxin), [Dingtalk-Wenxin](https://github.com/ConnectAI-E/Dingtalk-Wenxin), [Wework-Wenxin](https://github.com/ConnectAI-E/Wework-Wenxin) |
|     💸 Minimax     |   [Go-Minimax](https://github.com/ConnectAI-E/Go-Minimax)    | [Feishu-Minimax](https://github.com/ConnectAI-E/Feishu-Minimax), [Dingtalk-Minimax](https://github.com/ConnectAI-E/Dingtalk-Minimax), [Wework-Minimax](https://github.com/ConnectAI-E/Wework-Minimax) |
|     ⛳️ CLAUDE      |    [Go-Claude](https://github.com/ConnectAI-E/Go-Claude)     | [Feishu-Claude](https://github.com/ConnectAI-E/Feishu-Claude), [DingTalk-Claude](https://github.com/ConnectAI-E/DingTalk-Claude), [Wework-Claude](https://github.com/ConnectAI-E/Wework-Claude) |
|     🎡 Prompt      |                                                              | [Prompt-Engineering-Tutior](https://github.com/ConnectAI-E/Prompt-Engineering-Tutior) |
|     🤖️ ChatGLM     |                                                              | [Feishu-ChatGLM](https://github.com/ConnectAI-E/Feishu-ChatGLM) |



<|MERGE_RESOLUTION|>--- conflicted
+++ resolved
@@ -35,7 +35,7 @@
 <strong align="center">
 <samp>
 
-[**English**](./readme.md) · [**简体中文**](./readme_zh.md)· [**繁體中文**](./readme_zh-hk.md) · [**日本語**](./readme_jp.md) · [**Tiếng Việt**](./readme_vi.md)
+[**English**](./code/locales/en) · [**简体中文**](./code/locales/zh)· [**日本語**](./code/locales/ja)· [**Tiếng Việt**](./code/locales/vi)
 
 </samp>
 </strong>
@@ -43,43 +43,43 @@
 
 ## 👻 Feature
 
-🗣 Voice Communication: Private Direct Says with Robots
-
-💬 Multi-topic dialogue: support private and group chat multi-topic discussion, efficient and coherent
-
-🖼 Text graph: supports text graph and graph search
-
-🛖 Scene preset: built-in rich scene list, one-click switch AI role
-
-🎭 Role play: Support scene mode, add fun and creative discussion
-
-🤖 AI mode: Built-in 4 AI modes, feel the wisdom and creativity of AI
-
-🔄 Context preservation: reply dialog to continue the same topic discussion
-
-⏰ Automatic end: timeout automatically end the dialogue, support to clear the discussion history
-
-📝 Rich text card: support rich text card reply, more colorful information
-
-👍 Interactive Feedback: Instant access to robot processing results
-
-🎰 Balance query: obtain token consumption in real time
-
-🔙 History Back to File: Easily Back to File History Dialogue and Continue Topic Discussion🚧
-
-🔒 Administrator mode: built-in administrator mode, use more secure and reliable🚧
-
-🌐 Multi-token load balancing: Optimizing high-frequency call scenarios at the production level
-
-↩️  Support reverse proxy: provide faster and more stable access experience for users in different regions
-
-📚 Interact with Flying Book Documents: Become a Super Assistant for Enterprise Employees🚧
-
-🎥 Topic Content Seconds to PPT: Make Your Report Simpler from Now on🚧
-
-📊 Table Analysis: Easily import flying book tables to improve data analysis efficiency🚧
-
-🍊 Private data training: use the company's product information for GPT secondary training to better meet the individual needs of customers.🚧
+🗣Voice Communication: Private Direct Says with Robots
+
+💬Multi-topic dialogue: support private and group chat multi-topic discussion, efficient and coherent
+
+🖼Text graph: supports text graph and graph search
+
+🛖Scene preset: built-in rich scene list, one-click switch AI role
+
+🎭Role play: Support scene mode, add fun and creative discussion
+
+🤖AI mode: Built-in 4 AI modes, feel the wisdom and creativity of AI
+
+🔄Context preservation: reply dialog to continue the same topic discussion
+
+⏰Automatic end: timeout automatically end the dialogue, support to clear the discussion history
+
+📝Rich text card: support rich text card reply, more colorful information
+
+👍Interactive Feedback: Instant access to robot processing results
+
+🎰Balance query: obtain token consumption in real time
+
+🔙History Back to File: Easily Back to File History Dialogue and Continue Topic Discussion🚧
+
+🔒Administrator mode: built-in administrator mode, use more secure and reliable🚧
+
+🌐Multi-token load balancing: Optimizing high-frequency call scenarios at the production level
+
+↩️ Support reverse proxy: provide faster and more stable access experience for users in different regions
+
+📚Interact with Flying Book Documents: Become a Super Assistant for Enterprise Employees🚧
+
+🎥Topic Content Seconds to PPT: Make Your Report Simpler from Now on🚧
+
+📊Table Analysis: Easily import flying book tables to improve data analysis efficiency🚧
+
+🍊Private data training: use the company's product information for GPT secondary training to better meet the individual needs of customers.🚧
 
 
 
@@ -91,10 +91,6 @@
 
 ## 🛵 Development
 
-<<<<<<< HEAD
-
-=======
->>>>>>> c67932e7
 <details>
     <summary>Local Development</summary>
 <br>
@@ -275,11 +271,7 @@
 feishu-chatgpt:latest
 ```
 
-<<<<<<< HEAD
-notice:
-=======
 Attention:
->>>>>>> c67932e7
 
 - `APP_LANG` is the language of the Lark bot, for example, `en`,`ja`, `vi`.
 - `BOT_NAME` is the name of the Lark bot, for example, `chatGpt`.
